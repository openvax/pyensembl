"""
Parse an Ensembl GTF file into a dataframe, expanding all of its attributes
into their own columns,


Columns of a GTF file:

    seqname   - name of the chromosome or scaffold; chromosome names
                without a 'chr'
    source    - name of the program that generated this feature, or
                the data source (database or project name)
    feature   - feature type name. Current allowed features are
                {gene, transcript, exon, CDS, Selenocysteine, start_codon,
                stop_codon and UTR}
    start     - start position of the feature, with sequence numbering
                starting at 1.
    end       - end position of the feature, with sequence numbering
                starting at 1.
    score     - a floating point value indiciating the score of a feature
    strand    - defined as + (forward) or - (reverse).
    frame     - one of '0', '1' or '2'. Frame indicates the number of base pairs
                before you encounter a full codon. '0' indicates the feature
                begins with a whole codon. '1' indicates there is an extra
                base (the 3rd base of the prior codon) at the start of this feature.
                '2' indicates there are two extra bases (2nd and 3rd base of the
                prior exon) before the first codon. All values are given with
                relation to the 5' end.
    attribute - a semicolon-separated list of tag-value pairs (separated by a space),
                providing additional information about each feature. A key can be
                repeated multiple times.

(from ftp://ftp.ensembl.org/pub/release-75/gtf/homo_sapiens/README)
"""
from os.path import exists

import pandas as pd

<<<<<<< HEAD
=======

>>>>>>> 0dc10d8b
GTF_COLS = [
    'seqname',
    # Different versions of GTF use this column as
    # of: (1) gene biotype (2) transcript biotype or (3) the annotation source
    #
    # See: https://www.biostars.org/p/120306/#120321
    'second_column',
    'feature',
    'start',
    'end',
    'score',
    'strand',
    'frame',
    'attribute'
]

def pandas_series_is_biotype(series):
    """
    Hackishly infer whether a Pandas series is either from
    gene_biotype or transcript_biotype annotations by checking
    whether the 'protein_coding' biotype annotation is among its values.
    """
    return 'protein_coding' in series.values

def _read_gtf(filename):
    """
    Download GTF annotation data for given release (if not already present),
    parse it into a DataFrame, leave the attributes in a single string column
    """
    assert exists(filename)
    assert filename.endswith(".gtf") or filename.endswith(".gtf.gz"), \
        "Must be a GTF file (%s)" % filename
    compression = "gzip" if filename.endswith(".gz") else None
    df = pd.read_csv(
        filename,
        comment='#',
        sep='\t',
        names=GTF_COLS,
        na_filter=False,
        compression=compression)

    df['seqname'] = df['seqname'].map(str)

    # very old GTF files use the second column to store the gene biotype
    # others use it to store the transcript biotype and
    # anything beyond release 77+ will use it to store
    # the source of the annotation (e.g. "havana")
    if pandas_series_is_biotype(df['second_column']):
        # patch this later to either 'transcript_biotype' or 'gene_biotype'
        # depending on what other annotations are present
        column_name = 'biotype'
    else:
        column_name = 'source'
    df.rename(columns={'second_column' : column_name}, inplace=True)

    return df

def _attribute_dictionaries(df):
    """
    Given a DataFrame with attributes in semi-colon
    separated string, split them apart into per-entry dictionaries
    """
    # this crazy tripe-nested comprehensions
    # is unfortunately the best way to parse
    # ~2 million attribute strings while still using
    # vaguely Pythonic code
    attr_dicts = [
        {
            key : value.replace("\"", "").replace(";", "")
            for (key,value) in (
                pair_string.split(" ", 2)
                for pair_string in attr_string.split("; ")
            )
        }
        for attr_string in df.attribute
    ]
    return attr_dicts

def _extend_with_attributes(df):
    n = len(df)
    extra_columns = {}
    column_order = []
    for i, attr_string in enumerate(df.attribute):
        pairs = (
            kv.strip().split(" ", 2)
            for kv in attr_string.split(";")
            if len(kv) > 0
        )
        for k,v in pairs:
            if k not in extra_columns:
                extra_columns[k] = [""] * n
                column_order.append(k)
            extra_columns[k][i] = v
    # make a copy of the DataFrame without attribute strings.
    df = df.drop("attribute", axis=1)

    print "Adding attribute columns: %s" % (column_order,)
    for k in column_order:
        assert k not in df, "Column '%s' appears in GTF twice" % k
        df[k] = extra_columns[k]
        # delete from dictionary since these objects are big
        # and we might be runniung low on memory
        del extra_columns[k]
        # remove quotes around values
        df[k] = df[k].str.replace("\"", "")
    return df

# In addition to the required 8 columns and names and IDs genes & transcripts,
# there might also be annotations like 'transcript_biotype' but these aren't
# available for all species/releases.

REQUIRED_ATTRIBUTE_COLUMNS = [
    'gene_name',
    'gene_id',
    'gene_biotype',
    'transcript_name',
    'transcript_id',
]

def _dataframe_from_groups(groups, feature, extra_column_names=[]):
    """
    Helper function used to construct a missing feature such as 'transcript'
    or 'gene'. For example, a sufficiently old release might only have
    'exon' entries, but these were tagged with which transcript_id and gene_id
    they're associated with. Grouping by transcript_id lets you reconstruct
    the feature='transcript' entries which are normally present in later
    releases.
    """
    start = groups.start.min()
    end = groups.end.max()
    strand = groups.strand.first()
    seqname = groups.seqname.first()
    gene_name = groups.gene_name.first()
    gene_biotype = groups.gene_biotype.first()
    def pick_protein_id(candidates):
        for c in candidates:
            if c is not None and len(c) > 0:
                return c
        return None
    protein_id = groups.protein_id.apply(pick_protein_id)
    columns = [seqname, gene_biotype, start, end, strand, gene_name, protein_id]
    for column_name in extra_column_names:
        column = groups[column_name].first()
        columns.append(column)
    df = pd.concat(columns, axis=1).reset_index()
    df['score'] = '.'
    df['frame'] = '.'
    df['feature'] = feature
    return df

def load_gtf_as_dataframe(filename):
    print "Reading GTF %s into DataFrame" % filename
    df = _read_gtf(filename)
    print "Extracting attributes for %d entries in GTF DataFrame" % len(df)
    df = _extend_with_attributes(df)

    # due to the annoying ambiguity of the second GTF column,
    # figure out if an older GTF's biotype is actually the gene_biotype
    # or transcript_biotype

    if 'biotype' in df.columns:
        assert 'transcript_biotype' not in df.columns, \
            "Inferred 2nd column as biotype but also found transcript_biotype"

        # Initially we could only figure out if the 2nd column was either
        # the source of the annotation or some kind of biotype (either
        # a gene_biotype or transcript_biotype).
        # Now we disambiguate between the two biotypes by checking if
        # gene_biotype is already present in another column. If it is,
        # the 2nd column is the transcript_biotype (otherwise, it's the
        # gene_biotype)
        if 'gene_biotype' in df.columns:
            rename_to = 'transcript_biotype'
        else:
            rename_to = 'gene_biotype'
        df.rename(columns={'biotype' : rename_to}, inplace=True)

    for column_name in REQUIRED_ATTRIBUTE_COLUMNS:
        assert column_name in df.columns, \
            "Missing required column '%s', available: %s" % (
                column_name,
                list(sorted(available_columns))
            )

    # older Ensembl releases only had features:
    #   - exon
    #   - CDS
    #   - start_codon
    #   - stop_codon
    #
    # Might have to manually reconstruct gene & transcript entries
    # by grouping the gene_id and transcript_id columns of existing features

    distinct_features = df.feature.unique()

    if 'gene' not in distinct_features:
        print "Creating entries for feature='gene'"
        gene_id_groups = df.groupby(['gene_id'])
        genes_df = _dataframe_from_groups(gene_id_groups, feature='gene')
        df = pd.concat([df, genes_df], ignore_index=True)

    if 'transcript' not in distinct_features:
        print "Creating entries for feature='transcript'"
        transcript_id_groups = df.groupby(['transcript_id'])
        transcripts_df = _dataframe_from_groups(
            transcript_id_groups,
            feature='transcript',
            extra_column_names=['transcript_name']
        )
        df = pd.concat([df, transcripts_df], ignore_index=True)

    return df<|MERGE_RESOLUTION|>--- conflicted
+++ resolved
@@ -31,14 +31,12 @@
 
 (from ftp://ftp.ensembl.org/pub/release-75/gtf/homo_sapiens/README)
 """
+
 from os.path import exists
 
 import pandas as pd
 
-<<<<<<< HEAD
-=======
-
->>>>>>> 0dc10d8b
+
 GTF_COLS = [
     'seqname',
     # Different versions of GTF use this column as
