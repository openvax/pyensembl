# Licensed under the Apache License, Version 2.0 (the "License");
# you may not use this file except in compliance with the License.
# You may obtain a copy of the License at
#
#     http://www.apache.org/licenses/LICENSE-2.0
#
# Unless required by applicable law or agreed to in writing, software
# distributed under the License is distributed on an "AS IS" BASIS,
# WITHOUT WARRANTIES OR CONDITIONS OF ANY KIND, either express or implied.
# See the License for the specific language governing permissions and
# limitations under the License.

from serializable import Serializable

from .config import SPECIES_DATA

# TODO: replace Serializable with data class


class Species(Serializable):
    """
    Container for combined information about a species name, its synonyn names
    and which reference to use for this species in each Ensembl release.
    """

    # as species instances get created, they get registered in these
    # dictionaries
    _latin_names_to_species = {}
    _common_names_to_species = {}
    _reference_names_to_species = {}

    @classmethod
    def register(
        cls, latin_name, synonyms, reference_assemblies, database=None
    ):
        """
        Create a Species object from the given arguments and enter into all the
        dicts used to look the species up by its fields.
        """
        species = Species(
            latin_name=latin_name,
            synonyms=synonyms,
            reference_assemblies=reference_assemblies,
            database=database,
        )
        cls._latin_names_to_species[species.latin_name] = species
        for synonym in synonyms:
            if synonym in cls._common_names_to_species:
                raise ValueError(
                    "Can't use synonym '%s' for both %s and %s"
                    % (synonym, species, cls._common_names_to_species[synonym])
                )
            cls._common_names_to_species[synonym] = species
        for reference_name in reference_assemblies:
            if reference_name in cls._reference_names_to_species:
                raise ValueError(
                    "Can't use reference '%s' for both %s and %s"
                    % (
                        reference_name,
                        species,
                        cls._reference_names_to_species[reference_name],
                    )
                )
            cls._reference_names_to_species[reference_name] = species
        return species

    @classmethod
    def all_registered_latin_names(cls):
        """
        Returns latin name of every registered species.
        """
        return list(cls._latin_names_to_species.keys())

    @classmethod
    def all_species_release_pairs(cls):
        """
        Generator which yields (species, release) pairs for all possible
        combinations.
        """
        for species_name in cls.all_registered_latin_names():
            species = cls._latin_names_to_species[species_name]
            for _, release_range in species.reference_assemblies.items():
                for release in range(release_range[0], release_range[1] + 1):
                    yield species_name, release

    def __init__(
        self, latin_name, synonyms=[], reference_assemblies={}, database=None
    ):
        """
        Parameters
        ----------
        latin_name : str

        synonyms : list of strings

        reference_assemblies : dict
            Mapping of names of reference genomes onto inclusive ranges of
            Ensembl releases Example: {"GRCh37": (54, 75)}
        """
        self.latin_name = latin_name.lower().replace(" ", "_")
        self.synonyms = synonyms
        self.reference_assemblies = reference_assemblies
        self.database = database
        self._release_to_genome = {}
        for genome_name, (start, end) in self.reference_assemblies.items():
            for i in range(start, end + 1):
                if i in self._release_to_genome:
                    raise ValueError(
<<<<<<< HEAD
                        "Ensembl release %d already has an associated genome"
                        % i
=======
                        "Ensembl release %d for %s already has an associated genome"
                        % (i, latin_name)
>>>>>>> cc8fddc2
                    )
                self._release_to_genome[i] = genome_name

    def which_reference(self, ensembl_release):
        if ensembl_release not in self._release_to_genome:
            raise ValueError(
                "No genome for %s in Ensembl release %d"
                % (self.latin_name, ensembl_release)
            )
        return self._release_to_genome[ensembl_release]

    def __str__(self):
        return (
            "Species(latin_name='%s', synonyms=%s, reference_assemblies=%s, database=%s)"
            % (
                self.latin_name,
                self.synonyms,
                self.reference_assemblies,
                self.database,
            )
        )

    def __eq__(self, other):
        return (
            other.__class__ is Species
            and self.latin_name == other.latin_name
            and self.synonyms == other.synonyms
            and self.reference_assemblies == other.reference_assemblies
            and self.database == other.database
        )

    def to_dict(self):
        return {"latin_name": self.latin_name}

    @classmethod
    def from_dict(cls, state_dict):
        return cls._latin_names_to_species[state_dict["latin_name"]]

    def __hash__(self):
        return hash(
            (
                self.latin_name,
                tuple(self.synonyms),
                frozenset(self.reference_assemblies.items()),
                self.database,
            )
        )


def normalize_species_name(name):
    """
    If species name was "Homo sapiens" then replace spaces with underscores and
    return "homo_sapiens".

    Also replace common names like "human" with "homo_sapiens".
    """
    lower_name = name.lower().strip()

    # if given a common name such as "human", look up its latin equivalent
    if lower_name in Species._common_names_to_species:
        return Species._common_names_to_species[lower_name].latin_name

    return lower_name.replace(" ", "_")


def find_species_by_name(species_name):
    latin_name = normalize_species_name(species_name)
    if latin_name not in Species._latin_names_to_species:
        raise ValueError(
            "Species not found: %s, for non-Ensembl data see https://github.com/openvax/pyensembl#non-ensembl-data"
            % (species_name,)
        )
    return Species._latin_names_to_species[latin_name]


def check_species_object(species_name_or_object):
    """
    Helper for validating user supplied species names or objects.

    Return `Species` Object
    """
    if isinstance(species_name_or_object, Species):
        return species_name_or_object
    elif isinstance(species_name_or_object, str):
        return find_species_by_name(species_name_or_object)
    else:
        raise ValueError(
            "Unexpected type for species: %s : %s"
            % (species_name_or_object, type(species_name_or_object))
        )


<<<<<<< HEAD
for data in SPECIES_DATA:
    globals()[data["synonyms"][0]] = Species.register(
        latin_name=data["latin_name"],
        synonyms=data["synonyms"],
        reference_assemblies=data["reference_assemblies"],
        database=data.get("database", None),
    )
=======
human = Species.register(
    latin_name="homo_sapiens",
    synonyms=["human"],
    reference_assemblies={
        "GRCh38": (76, MAX_ENSEMBL_RELEASE),
        "GRCh37": (55, 75),
        "NCBI36": (54, 54),
    },
)

mouse = Species.register(
    latin_name="mus_musculus",
    synonyms=["mouse", "house mouse"],
    reference_assemblies={
        "NCBIM37": (54, 67),
        "GRCm38": (68, 102),
        "GRCm39": (103, MAX_ENSEMBL_RELEASE),
    },
)

dog = Species.register(
    latin_name="canis_familiaris",
    synonyms=["dog"],
    reference_assemblies={"CanFam3.1": (75, MAX_ENSEMBL_RELEASE)},
)

cat = Species.register(
    latin_name="felis_catus",
    synonyms=["cat"],
    reference_assemblies={
        "Felis_catus_6.2": (75, 90),
        "Felis_catus_8.0": (91, 92),
        "Felis_catus_9.0": (93, MAX_ENSEMBL_RELEASE),
    },
)

chicken = Species.register(
    latin_name="gallus_gallus",
    synonyms=["chicken"],
    reference_assemblies={
        "Galgal4": (75, 85),
        "Gallus_gallus-5.0": (86, MAX_ENSEMBL_RELEASE),
    },
)

# Does the black rat (Rattus Rattus) get used for research too?
brown_rat = Species.register(
    latin_name="rattus_norvegicus",
    synonyms=["brown rat", "lab rat", "rat"],
    reference_assemblies={
        "Rnor_5.0": (75, 79),
        "Rnor_6.0": (80, 104),
        "mRatBN7.2": (105, MAX_ENSEMBL_RELEASE),
    },
)

macaque = Species.register(
    latin_name="macaca_fascicularis",
    synonyms=["macaque", "Crab-eating macaque"],
    reference_assemblies={
        "Macaca_fascicularis_6.0": (103, MAX_ENSEMBL_RELEASE),
    },
)

green_monkey = Species.register(
    latin_name="chlorocebus_sabaeus",
    synonyms=["green_monkey", "african_green_monkey"],
    reference_assemblies={
        "ChlSab1.1": (86, MAX_ENSEMBL_RELEASE),
    },
)

rhesus = Species.register(
    latin_name="macaca_mulatta",
    synonyms=["rhesus"],
    reference_assemblies={"Mmul_10": (75, MAX_ENSEMBL_RELEASE)},
)

rabbit = Species.register(
    latin_name="oryctolagus_cuniculus",
    synonyms=["rabbit"],
    reference_assemblies={"OryCun2.0": (75, MAX_ENSEMBL_RELEASE)},
)

gerbil = Species.register(
    latin_name="meriones_unguiculatus",
    synonyms=["gerbil"],
    reference_assemblies={"MunDraft-v1.0": (75, MAX_ENSEMBL_RELEASE)},
)

syrian_hamster = Species.register(
    latin_name="mesocricetus_auratus",
    synonyms=["syrian_hamster"],
    reference_assemblies={"MesAur1.0": (75, MAX_ENSEMBL_RELEASE)},
)

chinese_hamster = Species.register(
    latin_name="cricetulus_griseus_chok1gshd",
    synonyms=["chinese_hamster"],
    reference_assemblies={"CHOK1GS_HDv1": (75, MAX_ENSEMBL_RELEASE)},
)

naked_mole_rat = Species.register(
    latin_name="heterocephalus_glaber_female",
    synonyms=["naked_mole_rat"],
    reference_assemblies={"HetGla_female_1.0": (75, MAX_ENSEMBL_RELEASE)},
)

guinea_pig = Species.register(
    latin_name="cavia_porcellus",
    synonyms=["guinea_pig"],
    reference_assemblies={"Cavpor3.0": (75, MAX_ENSEMBL_RELEASE)},
)

pig = Species.register(
    latin_name="sus_scrofa",
    synonyms=["pig"],
    reference_assemblies={"Sscrofa11.1": (75, MAX_ENSEMBL_RELEASE)},
)

zebrafish = Species.register(
    latin_name="danio_rerio",
    synonyms=["zebrafish"],
    reference_assemblies={
        "ZFISH7": (47, 53),
        "Zv8": (54, 59),
        "Zv9": (60, 79),
        "GRCz10": (80, 91),
        "GRCz11": (92, MAX_ENSEMBL_RELEASE),
    },
)

fly = Species.register(
    latin_name="drosophila_melanogaster",
    synonyms=["drosophila", "fruit fly", "fly"],
    reference_assemblies={
        "BDGP5": (75, 78),
        "BDGP6": (79, 95),
        "BDGP6.22": (96, 98),
        "BDGP6.28": (99, 102),
        "BDGP6.32": (103, MAX_ENSEMBL_RELEASE),
    },
)

nematode = Species.register(
    latin_name="caenorhabditis_elegans",
    synonyms=["nematode", "C_elegans"],
    reference_assemblies={
        "WS180": (47, 49),
        "WS190": (50, 54),
        "WS200": (55, 57),
        "WS210": (58, 59),
        "WS220": (61, 66),
        "WBcel215": (67, 70),
        "WBcel235": (71, MAX_ENSEMBL_RELEASE),
    },
)

yeast = Species.register(
    latin_name="saccharomyces_cerevisiae",
    synonyms=["yeast", "budding_yeast"],
    reference_assemblies={
        "R64-1-1": (76, MAX_ENSEMBL_RELEASE),
    },
)
>>>>>>> cc8fddc2
<|MERGE_RESOLUTION|>--- conflicted
+++ resolved
@@ -106,13 +106,8 @@
             for i in range(start, end + 1):
                 if i in self._release_to_genome:
                     raise ValueError(
-<<<<<<< HEAD
-                        "Ensembl release %d already has an associated genome"
-                        % i
-=======
                         "Ensembl release %d for %s already has an associated genome"
                         % (i, latin_name)
->>>>>>> cc8fddc2
                     )
                 self._release_to_genome[i] = genome_name
 
@@ -205,178 +200,10 @@
         )
 
 
-<<<<<<< HEAD
 for data in SPECIES_DATA:
     globals()[data["synonyms"][0]] = Species.register(
         latin_name=data["latin_name"],
         synonyms=data["synonyms"],
         reference_assemblies=data["reference_assemblies"],
         database=data.get("database", None),
-    )
-=======
-human = Species.register(
-    latin_name="homo_sapiens",
-    synonyms=["human"],
-    reference_assemblies={
-        "GRCh38": (76, MAX_ENSEMBL_RELEASE),
-        "GRCh37": (55, 75),
-        "NCBI36": (54, 54),
-    },
-)
-
-mouse = Species.register(
-    latin_name="mus_musculus",
-    synonyms=["mouse", "house mouse"],
-    reference_assemblies={
-        "NCBIM37": (54, 67),
-        "GRCm38": (68, 102),
-        "GRCm39": (103, MAX_ENSEMBL_RELEASE),
-    },
-)
-
-dog = Species.register(
-    latin_name="canis_familiaris",
-    synonyms=["dog"],
-    reference_assemblies={"CanFam3.1": (75, MAX_ENSEMBL_RELEASE)},
-)
-
-cat = Species.register(
-    latin_name="felis_catus",
-    synonyms=["cat"],
-    reference_assemblies={
-        "Felis_catus_6.2": (75, 90),
-        "Felis_catus_8.0": (91, 92),
-        "Felis_catus_9.0": (93, MAX_ENSEMBL_RELEASE),
-    },
-)
-
-chicken = Species.register(
-    latin_name="gallus_gallus",
-    synonyms=["chicken"],
-    reference_assemblies={
-        "Galgal4": (75, 85),
-        "Gallus_gallus-5.0": (86, MAX_ENSEMBL_RELEASE),
-    },
-)
-
-# Does the black rat (Rattus Rattus) get used for research too?
-brown_rat = Species.register(
-    latin_name="rattus_norvegicus",
-    synonyms=["brown rat", "lab rat", "rat"],
-    reference_assemblies={
-        "Rnor_5.0": (75, 79),
-        "Rnor_6.0": (80, 104),
-        "mRatBN7.2": (105, MAX_ENSEMBL_RELEASE),
-    },
-)
-
-macaque = Species.register(
-    latin_name="macaca_fascicularis",
-    synonyms=["macaque", "Crab-eating macaque"],
-    reference_assemblies={
-        "Macaca_fascicularis_6.0": (103, MAX_ENSEMBL_RELEASE),
-    },
-)
-
-green_monkey = Species.register(
-    latin_name="chlorocebus_sabaeus",
-    synonyms=["green_monkey", "african_green_monkey"],
-    reference_assemblies={
-        "ChlSab1.1": (86, MAX_ENSEMBL_RELEASE),
-    },
-)
-
-rhesus = Species.register(
-    latin_name="macaca_mulatta",
-    synonyms=["rhesus"],
-    reference_assemblies={"Mmul_10": (75, MAX_ENSEMBL_RELEASE)},
-)
-
-rabbit = Species.register(
-    latin_name="oryctolagus_cuniculus",
-    synonyms=["rabbit"],
-    reference_assemblies={"OryCun2.0": (75, MAX_ENSEMBL_RELEASE)},
-)
-
-gerbil = Species.register(
-    latin_name="meriones_unguiculatus",
-    synonyms=["gerbil"],
-    reference_assemblies={"MunDraft-v1.0": (75, MAX_ENSEMBL_RELEASE)},
-)
-
-syrian_hamster = Species.register(
-    latin_name="mesocricetus_auratus",
-    synonyms=["syrian_hamster"],
-    reference_assemblies={"MesAur1.0": (75, MAX_ENSEMBL_RELEASE)},
-)
-
-chinese_hamster = Species.register(
-    latin_name="cricetulus_griseus_chok1gshd",
-    synonyms=["chinese_hamster"],
-    reference_assemblies={"CHOK1GS_HDv1": (75, MAX_ENSEMBL_RELEASE)},
-)
-
-naked_mole_rat = Species.register(
-    latin_name="heterocephalus_glaber_female",
-    synonyms=["naked_mole_rat"],
-    reference_assemblies={"HetGla_female_1.0": (75, MAX_ENSEMBL_RELEASE)},
-)
-
-guinea_pig = Species.register(
-    latin_name="cavia_porcellus",
-    synonyms=["guinea_pig"],
-    reference_assemblies={"Cavpor3.0": (75, MAX_ENSEMBL_RELEASE)},
-)
-
-pig = Species.register(
-    latin_name="sus_scrofa",
-    synonyms=["pig"],
-    reference_assemblies={"Sscrofa11.1": (75, MAX_ENSEMBL_RELEASE)},
-)
-
-zebrafish = Species.register(
-    latin_name="danio_rerio",
-    synonyms=["zebrafish"],
-    reference_assemblies={
-        "ZFISH7": (47, 53),
-        "Zv8": (54, 59),
-        "Zv9": (60, 79),
-        "GRCz10": (80, 91),
-        "GRCz11": (92, MAX_ENSEMBL_RELEASE),
-    },
-)
-
-fly = Species.register(
-    latin_name="drosophila_melanogaster",
-    synonyms=["drosophila", "fruit fly", "fly"],
-    reference_assemblies={
-        "BDGP5": (75, 78),
-        "BDGP6": (79, 95),
-        "BDGP6.22": (96, 98),
-        "BDGP6.28": (99, 102),
-        "BDGP6.32": (103, MAX_ENSEMBL_RELEASE),
-    },
-)
-
-nematode = Species.register(
-    latin_name="caenorhabditis_elegans",
-    synonyms=["nematode", "C_elegans"],
-    reference_assemblies={
-        "WS180": (47, 49),
-        "WS190": (50, 54),
-        "WS200": (55, 57),
-        "WS210": (58, 59),
-        "WS220": (61, 66),
-        "WBcel215": (67, 70),
-        "WBcel235": (71, MAX_ENSEMBL_RELEASE),
-    },
-)
-
-yeast = Species.register(
-    latin_name="saccharomyces_cerevisiae",
-    synonyms=["yeast", "budding_yeast"],
-    reference_assemblies={
-        "R64-1-1": (76, MAX_ENSEMBL_RELEASE),
-    },
-)
->>>>>>> cc8fddc2
+    )