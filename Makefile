# Compatibility for us old-timers.

# Note: This makefile include remake-style target comments.
# These comments before the targets start with #:
# remake --tasks to shows the targets and the comments

PHONY=check clean dist distclean test
GIT2CL ?= git2cl
PYTHON ?= python
PYTHON3 ?= python3

#: the default target - same as running "check"
all: check

check:
<<<<<<< HEAD
	find pyensembl -name '*.py' | xargs pylint --errors-only --disable=unsubscriptable-object,not-an-iterable,no-member && echo 'Passes pylint check'
	pytest --cov=pyensembl/ --cov-report=term-missing tests
=======
	./lint-and-test.sh
>>>>>>> cc8fddc2

#: Clean up temporary files
clean:
	$(PYTHON) ./setup.py $@

#: Create source (tarball) and binary (egg) distribution
dist:
	$(PYTHON) ./setup.py sdist bdist

#: Create source tarball
sdist:
	$(PYTHON) ./setup.py sdist

upload: sdist
	 twine upload dist/*

#: Create binary egg distribution
bdist_egg:
	$(PYTHON) ./setup.py bdist_egg

# It is too much work to figure out how to add a new command to distutils
# to do the following. I'm sure distutils will someday get there.
DISTCLEAN_FILES = build dist *.egg-info *.pyc *.so py*.py

#: Remove ALL dervied files
distclean: clean
	-rm -fr $(DISTCLEAN_FILES) || true

#: Install package locally
install:
	$(PYTHON) ./setup.py install

#: Same as 'check' target
test: check

rmChangeLog:
	rm ChangeLog || true

#: Create a ChangeLog from git via git log and git2cl
ChangeLog: rmChangeLog
	git log --pretty --numstat --summary | $(GIT2CL) >$@

.PHONY: $(PHONY)<|MERGE_RESOLUTION|>--- conflicted
+++ resolved
@@ -13,12 +13,7 @@
 all: check
 
 check:
-<<<<<<< HEAD
-	find pyensembl -name '*.py' | xargs pylint --errors-only --disable=unsubscriptable-object,not-an-iterable,no-member && echo 'Passes pylint check'
-	pytest --cov=pyensembl/ --cov-report=term-missing tests
-=======
 	./lint-and-test.sh
->>>>>>> cc8fddc2
 
 #: Clean up temporary files
 clean:
